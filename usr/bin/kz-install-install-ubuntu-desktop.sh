# shellcheck shell=bash
###############################################################################
# Install apps file for Ubuntu desktop.
#
# Written by Karel Zimmer <info@karelzimmer.nl>, CC0 1.0 Universal
# <https://creativecommons.org/publicdomain/zero/1.0>, 2009-2023.
###############################################################################

#  APP ansible
# DESC Configuration management, deployment, and task execution
# HOST pc06
sudo apt-get install --yes ansible

#  APP apport
# DESC Stop generating crash reports
# HOST *
sudo systemctl stop apport.service
sudo systemctl disable apport.service
sudo rm --force /var/crash/*
sudo sed --in-place --expression='s/enabled=1/enabled=0/' /etc/default/apport

#  APP bleachbit
# DESC Remove unnecessary files
# HOST pc-van-hugo
sudo apt-get install --yes bleachbit

#  APP bluetooth
# DESC Disable internal bluetooth adapter
# HOST pc01
echo 'SUBSYSTEM=="usb", ATTRS{idVendor}=="413c", ATTRS{idProduct}=="8187", ATTR{authorized}="0"' | sudo tee /etc/udev/rules.d/81-bluetooth-hci.rules

#  APP brightness
# DESC Set brightness
# HOST pc06
echo '#!/bin/sh' | sudo tee /etc/rc.local
echo 'echo 1900 > /sys/class/backlight/intel_backlight/brightness' | sudo tee --append /etc/rc.local
sudo chmod +x /etc/rc.local

#  APP calibre
# DESC E-book manager
# HOST pc-van-hugo pc04
sudo apt-get install --yes calibre

#  APP citrix
# DESC Telecommuting (Aka Citrix Workspace app, Citrix Receiver, and ICA Client)
# HOST pc-van-ria-en-toos
# Aka Citrix Workspace app, Citrix Receiver, and ICA Client.
# Dependency since Ubuntu 22.04.
wget --output-document=/tmp/libidn11.deb 'https://karelzimmer.nl/assets/citrix/libidn11_1.33-3_amd64.deb'
sudo apt-get install --yes /tmp/libidn11.deb
# This old version because a newer one doesn't work for Toos' work.
wget --output-document=/tmp/icaclient.deb 'https://karelzimmer.nl/assets/citrix/icaclient_20.04.0.21_amd64.deb'
sudo DEBIAN_FRONTEND=noninteractive apt-get install --yes /tmp/icaclient.deb
sudo ln --symbolic --force /usr/share/ca-certificates/mozilla/* /opt/Citrix/ICAClient/keystore/cacerts
sudo c_rehash /opt/Citrix/ICAClient/keystore/cacerts
rm /tmp/icaclient.deb /tmp/libidn11.deb

#  APP clamav
# DESC Anti-virus
# HOST pc-van-hugo
sudo apt-get install --yes clamtk-gnome

#  APP cockpit
# DESC Web-based administration
# HOST pc06
# Web App: https://localhost:9090
sudo apt-get install --yes cockpit cockpit-pcp

#  APP cups-backend-bjnp
# DESC Support for Canon BJNP protocol
# HOST pc-van-emily
sudo apt-get install --yes cups-backend-bjnp

#  APP dual-monitor
# DESC Dual monitor login screen
# HOST pc06
if [[ -f /home/${SUDO_USER:-$USER}/.config/monitors.xml ]]; then sudo cp /home/"${SUDO_USER:-$USER}"/.config/monitors.xml ~gdm/.config/monitors.xml; fi
if [[ -f ~gdm/.config/monitors.xml ]]; then sudo chown gdm:gdm ~gdm/.config/monitors.xml; fi

#  APP exiftool
# DESC Read and change Exif tags
# HOST pc06
sudo apt-get install --yes libimage-exiftool-perl

#  APP force-x11
# DESC Use X 11 instead of Wayland
# HOST *
# With wayland issues with video playback and TeamViewer
# To check execute: echo $XDG_SESSION_TYPE (should output 'x11')
sudo sed --in-place --expression='s/#WaylandEnable=false/WaylandEnable=false/' /etc/gdm3/custom.conf

#  APP gast
# DESC Add user gast
# HOST pc01 pc06
sudo useradd --create-home --shell /bin/bash --comment 'Gast' gast || true
sudo passwd --delete gast

#  APP gimp
# DESC GNU Image Manipulation Program
# HOST pc-van-hugo pc06
sudo apt-get install --yes gimp gimp-help-en gimp-help-nl

#  APP gnome-gmail
# DESC Gmail as the preferred email application in GNOME
# HOST pc01 pc04 pc06
sudo apt-get install --yes gnome-gmail

#  APP gnome-tweaks
# DESC Adjust settings for GNOME
# HOST pc06
sudo apt-get install --yes gnome-tweaks

#  APP google-chrome
# DESC Google's webbrowser
# HOST *
# Extensions and apps are automatically installed with /etc/opt/chrome/policies/managed/kz.json from "kz.deb".
echo 'deb [arch=amd64 signed-by=/usr/share/keyrings/google-chrome.gpg] https://dl.google.com/linux/chrome/deb/ stable main' | sudo tee /etc/apt/sources.list.d/google-chrome.list
wget --output-document=- 'https://dl.google.com/linux/linux_signing_key.pub' | sudo gpg --dearmor --yes --output=/usr/share/keyrings/google-chrome.gpg
sudo apt-get update
# Also install chrome-gnome-shell to make extensions.gnome.org work.
sudo apt-get install --yes google-chrome-stable chrome-gnome-shell
# The installation overwrites the newly added source-list.
echo 'deb [arch=amd64 signed-by=/usr/share/keyrings/google-chrome.gpg] https://dl.google.com/linux/chrome/deb/ stable main' | sudo tee /etc/apt/sources.list.d/google-chrome.list
# The installation adds an apt-key that is no longer needed.
sudo rm --force /etc/apt/trusted.gpg.d/google-chrome.gpg

#  APP google-earth
# DESC Globe
# HOST pc04
echo 'deb [arch=amd64 signed-by=/usr/share/keyrings/google-earth.gpg] https://dl.google.com/linux/earth/deb/ stable main' | sudo tee /etc/apt/sources.list.d/google-earth-pro.list
wget --output-document=- 'https://dl.google.com/linux/linux_signing_key.pub' | sudo gpg --dearmor --yes --output=/usr/share/keyrings/google-earth.gpg
sudo apt-get update
sudo apt-get install --yes google-earth-pro-stable
# The installation overwrites the newly added source-list.
echo 'deb [arch=amd64 signed-by=/usr/share/keyrings/google-earth.gpg] https://dl.google.com/linux/earth/deb/ stable main' | sudo tee /etc/apt/sources.list.d/google-earth-pro.list

#  APP handbrake
# DESC DVD ripper
# HOST pc-van-emily
sudo apt-get install --yes handbrake

#  APP hosts
# DESC Add hosts
# HOST pc01 pc06
sudo sed --in-place --expression='/^192.168.1.83/d' /etc/hosts
sudo sed --in-place --expression='/^192.168.1.64/d' /etc/hosts
echo '192.168.1.83 pc06' | sudo tee --append /etc/hosts
echo '192.168.1.64 pc01' | sudo tee --append /etc/hosts

#  APP kvm
# DESC Kernel-based Virtual Machine
# HOST pc06
# Images are in /var/lib/libvirt/images/
# Dpkg::Options due to interaction due to restore /etc/libvirt configuration files.
sudo DEBIAN_FRONTEND=noninteractive apt-get install --yes --option Dpkg::Options::="--force-confdef" --option Dpkg::Options::="--force-confold" cpu-checker qemu-kvm bridge-utils virt-manager

#  APP libreoffice
# DESC Office suite
# HOST *
sudo apt-get install --yes aspell-nl libreoffice

#  APP lidswitch
# DESC Ignore closing laptop lid
# HOST pc-van-hugo pc04
sudo sed --in-place --expression='/^HandleLidSwitch=/d' /etc/systemd/logind.conf
echo 'HandleLidSwitch=ignore' | sudo tee --append /etc/systemd/logind.conf

#  APP locate
# DESC Find files quick
# HOST pc06
sudo apt-get install --yes mlocate

#  APP nautilus-admin
# DESC Add administrative actions to the right-click menu
# HOST pc06
sudo apt-get install --yes nautilus-admin

<<<<<<< HEAD
#  APP restricted-addons
=======
# -APP kz-getdev
# DESC Build development environment
# HOST pc01 pc06
sudo kz-getdev

# -APP restricted-addons
>>>>>>> c5f0b4a7
# DESC Essential software not already included due to legal or copyright reasons
# HOST *
# No ubuntu-restricted-extras due to unreliable installation of ttf-mscorefonts-installer, do install libavcodec-extra from that metapackage
sudo apt-get install --yes ubuntu-restricted-addons libavcodec-extra

#  APP ros
# DESC Robot Operating System
# HOST pc04
:

#  APP signal
# DESC Messaging
# HOST pc06
# Web App: n/a
echo 'deb [arch=amd64 signed-by=/usr/share/keyrings/signal-desktop-keyring.gpg] https://updates.signal.org/desktop/apt xenial main'| sudo tee /etc/apt/sources.list.d/signal-xenial.list
wget --output-document=- 'https://updates.signal.org/desktop/apt/keys.asc' | sudo gpg --dearmor --yes --output=/usr/share/keyrings/signal-desktop-keyring.gpg
sudo apt-get update
sudo apt-get install --yes signal-desktop

#  APP sound-juicer
# DESC CD ripper
# HOST pc-van-emily
sudo apt-get install --yes sound-juicer

#  APP ssh
# DESC Secure SHell
# HOST pc01 pc06
sudo apt-get install --yes ssh
sudo sed --in-place --expression='s/PermitRootLogin prohibit-password/PermitRootLogin no/' /etc/ssh/sshd_config
# Check for remote root access
grep --quiet --regexp='PermitRootLogin no' /etc/ssh/sshd_config
sudo systemctl restart ssh.service

#  APP sushi
# DESC Select a file, press the space bar, and a preview will appear
# HOST pc06
sudo apt-get install --yes gnome-sushi

#  APP teamviewer
# DESC Remote control
# HOST *
# Web App: https://web.teamviewer.com
echo 'deb [signed-by=/usr/share/keyrings/teamviewer.gpg] https://linux.teamviewer.com/deb stable main' | sudo tee /etc/apt/sources.list.d/teamviewer.list
wget --output-document=- 'https://download.teamviewer.com/download/linux/signature/TeamViewer2017.asc' | sudo gpg --dearmor --yes --output=/usr/share/keyrings/teamviewer.gpg
sudo apt-get update
sudo DEBIAN_FRONTEND=noninteractive apt-get install --yes teamviewer
# The installation adds an apt-key that is no longer needed.
sudo apt-key del 0C1289C0 DEB49217

#  APP tree
# DESC Display a directory structure
# HOST pc06
sudo apt-get install --yes tree

#  APP ufw
# DESC Uncomplicated FireWall
# HOST pc01 pc06
sudo apt-get install --yes gufw
sudo ufw allow ssh
sudo ufw enable

#  APP virtualbox
# DESC Virtualization
# HOST pc-van-hugo
# If installation hangs, the computer has UEFI Secure Boot, see the log:
# ----------------------------------------------------------------------------
# Configuring Secure Boot
# -----------------------
#
# Your system has UEFI Secure Boot enabled.
#
# UEFI Secure Boot requires additional configuration to work with third-party
# drivers.
#
# The system will assist you in configuring UEFI Secure Boot. To permit the
# use of third-party drivers, a new Machine-Owner Key MOK has been generated.
# This key now needs to be enrolled in your system's firmware.
#
# To ensure that this change is being made by you as an authorized user, and
# not by an attacker, you must choose a password now and then confirm the
# change after reboot using the same password, in both the "Enroll MOK" and
# "Change Secure Boot state" menus that will be presented to you when this
# system reboots.
#
# If you proceed but do not confirm the password upon reboot, Ubuntu will
# still be able to boot on your system but any hardware that requires
# third-party drivers to work correctly may not be usable.
# ----------------------------------------------------------------------------
# Steps to take:
# 1. Reboot.
# 2. Run kz update, who does a repair, among other things.
# 3. Provide a Secure Boot password and remember it.
# 4. Reboot.
# 5. Enroll MOK and provide the Secure Boot password from step 3.
#
# With an AMD processor, AMD-V will be enabled, but Intel often requires VT-x
# be enabled in the UEFI BIOS screen !
echo 'virtualbox-ext-pack virtualbox-ext-pack/license select true' | sudo debconf-set-selections
# VirtualBox Guest Additions ISO are in /usr/share/virtualbox/
sudo apt-get install --yes virtualbox virtualbox-ext-pack virtualbox-guest-additions-iso

#  APP vlc
# DESC Media player
# HOST pc06
sudo snap install vlc

#  APP vscode
# DESC Editor
# HOST pc01 pc06
sudo snap install --classic code

#  APP wine
# DESC Run Windows programs (Wine Is Not an Emulator)
# HOST pc04
sudo apt-get install --yes wine winetricks playonlinux

#  APP youtube-downloader
# DESC Download videos
# HOST pc-van-hugo
sudo apt-get install --yes youtubedl-gui<|MERGE_RESOLUTION|>--- conflicted
+++ resolved
@@ -175,16 +175,7 @@
 # HOST pc06
 sudo apt-get install --yes nautilus-admin
 
-<<<<<<< HEAD
-#  APP restricted-addons
-=======
-# -APP kz-getdev
-# DESC Build development environment
-# HOST pc01 pc06
-sudo kz-getdev
-
 # -APP restricted-addons
->>>>>>> c5f0b4a7
 # DESC Essential software not already included due to legal or copyright reasons
 # HOST *
 # No ubuntu-restricted-extras due to unreliable installation of ttf-mscorefonts-installer, do install libavcodec-extra from that metapackage
