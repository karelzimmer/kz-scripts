#!/bin/bash
# shellcheck source=kz_common.sh
###############################################################################
# Build package kz.
#
# Written in 2021 by Karel Zimmer <info@karelzimmer.nl>, Creative Commons
# Public Domain Dedication <http://creativecommons.org/publicdomain/zero/1.0>.
###############################################################################

set -o errexit
program_path=$(cd "$(dirname "$(realpath "$0")")" && pwd)
source "$program_path"/kz_common.sh


###############################################################################
# Constants
###############################################################################

declare program_name='kz-build'
declare program_desc
program_desc=$(gettext 'Build package kz')
declare display_name=${program_name/kz-/kz }

declare usage
usage=$(eval_gettext "Usage: \$display_name \$options_usage")
declare help
help="$(eval_gettext "Usage: \$display_name [OPTION...]")

$program_desc.

$(gettext 'Options:')
$options_help"

declare docs_repo=$HOME/kz-docs
declare scripts_repo=$HOME/kz-scripts

declare deb_repo=$HOME/kz-deb
declare deb_repo_appdir=$deb_repo/app
declare deb_repo_distdir=$deb_repo/dist
declare deb_name=kz_365_all.deb

declare uploads_repo=$HOME/kz-uploads
declare uploads_repo_appdir=$uploads_repo/app
declare uploads_repo_distdir=$uploads_repo/dist

declare -A uploads_sources=(
                [app]=$uploads_repo_appdir
            [kz-docs]=$docs_repo
         [kz-scripts]=$scripts_repo
            )
declare -A uploads_targets=(
               [dist]=$uploads_repo_distdir
            [kz-docs]=$uploads_repo_distdir/data/linux/kz-docs
         [kz-scripts]=$uploads_repo_distdir/data/linux/kz-scripts
                [deb]=$uploads_repo_distdir/downloads/kz
            )

declare -A deb_sources=(
<<<<<<< HEAD
                [app]=$deb_appdir
=======
                [app]=$deb_repo_appdir
>>>>>>> bef99607
                 [po]=$scripts_repo/usr/share/locale/nl/LC_MESSAGES
         [kz-scripts]=$scripts_repo
            )
declare -A deb_targets=(
<<<<<<< HEAD
               [dist]=$deb_distdir
                 [mo]=$deb_distdir/usr/share/locale/nl/LC_MESSAGES
              [build]=$deb_distdir/usr/local/etc
             [man_en]=$deb_distdir/usr/share/man/man1
             [man_nl]=$deb_distdir/usr/share/man/nl/man1
=======
               [dist]=$deb_repo_distdir
                 [mo]=$deb_repo_distdir/usr/share/locale/nl/LC_MESSAGES
              [build]=$deb_repo_distdir/usr/local/etc
             [man_en]=$deb_repo_distdir/usr/share/man/man1
             [man_nl]=$deb_repo_distdir/usr/share/man/nl/man1
>>>>>>> bef99607
    )


###############################################################################
# Variables
###############################################################################


###############################################################################
# Functions
###############################################################################

function check_input {
    local -i getopt_rc=0
    local parsed=''

    parsed=$(
        getopt  --alternative                       \
                --options       "$options_short"    \
                --longoptions   "$options_long"     \
                --name          "$display_name"     \
                --              "$@"
        ) || getopt_rc=$?
    if [[ $getopt_rc -ne $ok ]]; then
        info "$usage_line"
        exit $err
    fi
    eval set -- "$parsed"
    kz_common.process_options "$@"

    while true; do
        case $1 in
            --)
                shift
                break
                ;;
            *)
                shift
                ;;
        esac
    done

    if [[ "$*" ]]; then
        printf  "$display_name: $*: %s\n$usage_line\n" \
                "$(gettext 'arguments are not allowed')"
        exit $err
    fi

    # Logged on as developer?
    if ! kz_common.developer check; then
        kz_common.developer report
        exit $err
    fi

    # Checkout to main?
    for repo in $docs_repo $scripts_repo $deb_repo $uploads_repo; do
        cd "$repo"
        if [[ $(git branch --show-current) != 'main' ]]; then
            err "$(eval_gettext "Repo \$repo must be on branch main.")"
            gitstat
            exit $err
        fi
    done

    # Checkout to main?
    for repo in $docs_repo $scripts_repo $deb_repo $uploads_repo; do
        cd "$repo"
        if [[ $(git branch --show-current) != 'main' ]]; then
            err "Repo $repo not on branch main."
            exit $err
        fi
    done
}


function process_input {
    build_uploads
    build_deb
    install_deb
}


function build_uploads {
    local file=''
    local pdfdir=''
    local tmptxt=''

<<<<<<< HEAD
    log 'Build website...'
=======
    info 'Build website...'
>>>>>>> bef99607

    # Make sure the permissions are correct for the sync.
    chmod 'u=rwx,g=rx,o=rx' -- "$scripts_repo"/*
    chmod 'a-x' -- "$scripts_repo"/*.* "$scripts_repo"/LICENSE

    # Make sure all necessary directories are available for the sync.
    for dir in "${uploads_targets[@]}"; do
        mkdir --parents "$dir" |& $logcmd
    done

    # Populate kz-uploads/dist/ with modified files in kz-uploads/app/.
<<<<<<< HEAD
    rsync   --archive           \
            --verbose           \
            --checksum          \
            "$uploads_appdir"/  \
            "$uploads_distdir"  |& $logcmd
=======
    rsync   --archive               \
            --verbose               \
            --checksum              \
            "$uploads_repo_appdir"/ \
            "$uploads_repo_distdir" |& $logcmd
>>>>>>> bef99607

    # Populate kz-uploads/dist/ with modified files in repo kz-docs, and create
    # a PDF of these modified files.
    cd "${uploads_sources[kz-docs]}"
    for file in *.odt *.txt; do
        if ! diff "$file" "${uploads_targets[kz-docs]}/$file" |& $logcmd; then
            cp  --preserve                      \
                --verbose                       \
                "$file"                         \
                "${uploads_targets[kz-docs]}"   |& $logcmd
            # Craete a PDF.
            lowriter    --headless                              \
                        --convert-to pdf                        \
                        --outdir "${uploads_targets[kz-docs]}"  \
                        "$file"                                 |& $logcmd
        fi
    done
    cd "$HOME"

    # Fill kz-uploads/dist/ with modified files in repo kz-scripts, and create
    # a PDF of these modified files.
    cd "${uploads_sources[kz-scripts]}"
    while read -r file; do
        if ! diff "$file" "${uploads_targets[kz-scripts]}/$file" |& $logcmd
        then
            cp  --parents                           \
                --preserve                          \
                --verbose                           \
                "$file"                             \
                "${uploads_targets[kz-scripts]}"    |& $logcmd
            # Craete a PDF.
            if grep --quiet --regexp='^''.TH ' "$file"; then
                # Man page file.
                man --troff "${uploads_sources[kz-scripts]}/$file"  |
                ps2pdf - "${uploads_targets[kz-scripts]}/$file.pdf" |& $logcmd
            else
                # Script file.

                # Must copy each file with suffix e.g. .txt added (tmptxt)
                # before converting because:
                # 1. desktop-files have XML inside which gets interpreted by
                #    Libre Office,
                # 2. 'lowriter convert-to pdf' replaces last suffix (if any) by
                #    .pdf.
                tmptxt=/tmp/$(basename "$file").txt
                cp "$file" "$tmptxt"
                pdfdir=${uploads_targets[kz-scripts]}/$(dirname "$file")

                lowriter    --headless          \
                            --convert-to pdf    \
                            --outdir "$pdfdir"  \
                            "$tmptxt"           |& $logcmd
                rm "$tmptxt"
            fi
        fi
    done < <(
            find .                      \
            -type f                     \
            -not -path './.git*'        \
            -not -path '*/__pycache__*' \
            -not -name kz.mo            \
            -not -name LICENSE          \
            -not -name README.md        \
            -print
            )
    cd "$HOME"
}


function build_deb {
    local dir=''
    local file=''

<<<<<<< HEAD
    log 'Build package...'
=======
    info 'Build Debian package...'
>>>>>>> bef99607

    # Make sure all necessary directories are available for the sync.
    for dir in "${deb_targets[@]}"; do
        mkdir --parents "$dir" |& $logcmd
    done

    # Fill kz-deb/dist/ with kz-deb/app/.
    rsync   --archive               \
            --delete                \
            --verbose               \
            --exclude='README.md'   \
            --exclude='.git*'       \
            --delete-excluded       \
            "${deb_sources[app]}"/  \
            "${deb_targets[dist]}"  |& $logcmd

    # Fill kz-deb/dist/ with repo kz-scripts.
    rsync   --archive                       \
            --verbose                       \
            --exclude='__pycache__'         \
            --exclude='LICENSE'             \
            --exclude='README.md'           \
            --exclude='.git*'               \
            --exclude='.po'                 \
            --exclude='.pot'                \
            "${deb_sources[kz-scripts]}"/   \
            "${deb_targets[dist]}"          |& $logcmd

    # Compress man pages.
    gzip    --best                      \
            --force                     \
            "${deb_targets[man_en]}"/*  \
            "${deb_targets[man_nl]}"/*  |& $logcmd

    # Compile GNU gettext message catalogue.
    msgfmt  --output-file="${deb_targets[mo]}"/kz.mo    \
            "${deb_sources[po]}"/kz.po                  |& $logcmd

    # Capture build id Debian package.
    printf '%s' "$(date +%Y-%m-%d)" > "${deb_targets[build]}/$program_name"-id

    # Create Debian package in kz-uploads.
    # Debian 11 does not support zst compression (default), hence the -Zxz.
    fakeroot    dpkg-deb                            \
                --build                             \
                -Zxz                                \
                "$deb_repo_distdir"                 \
                "${uploads_targets[deb]}/$deb_name" |& $logcmd
}


function install_deb {
    info 'Install Debian package...'
    sudo    DEBIAN_FRONTEND=noninteractive      \
            apt-get                             \
            reinstall                           \
            --yes                               \
            "${uploads_targets[deb]}/$deb_name" |& $logcmd
    info 'Please continue with Integration test.'
}


function term_script {
    exit $ok
}


###############################################################################
# Script
###############################################################################

function main {
    kz_common.init_script "$@"
    check_input "$@"
    process_input
    term_script
}

main "$@"<|MERGE_RESOLUTION|>--- conflicted
+++ resolved
@@ -56,28 +56,17 @@
             )
 
 declare -A deb_sources=(
-<<<<<<< HEAD
-                [app]=$deb_appdir
-=======
                 [app]=$deb_repo_appdir
->>>>>>> bef99607
                  [po]=$scripts_repo/usr/share/locale/nl/LC_MESSAGES
          [kz-scripts]=$scripts_repo
             )
 declare -A deb_targets=(
-<<<<<<< HEAD
-               [dist]=$deb_distdir
-                 [mo]=$deb_distdir/usr/share/locale/nl/LC_MESSAGES
-              [build]=$deb_distdir/usr/local/etc
-             [man_en]=$deb_distdir/usr/share/man/man1
-             [man_nl]=$deb_distdir/usr/share/man/nl/man1
-=======
                [dist]=$deb_repo_distdir
                  [mo]=$deb_repo_distdir/usr/share/locale/nl/LC_MESSAGES
+                 [mo]=$deb_distdir/usr/share/locale/nl/LC_MESSAGES
               [build]=$deb_repo_distdir/usr/local/etc
              [man_en]=$deb_repo_distdir/usr/share/man/man1
              [man_nl]=$deb_repo_distdir/usr/share/man/nl/man1
->>>>>>> bef99607
     )
 
 
@@ -165,11 +154,7 @@
     local pdfdir=''
     local tmptxt=''
 
-<<<<<<< HEAD
-    log 'Build website...'
-=======
     info 'Build website...'
->>>>>>> bef99607
 
     # Make sure the permissions are correct for the sync.
     chmod 'u=rwx,g=rx,o=rx' -- "$scripts_repo"/*
@@ -181,19 +166,11 @@
     done
 
     # Populate kz-uploads/dist/ with modified files in kz-uploads/app/.
-<<<<<<< HEAD
-    rsync   --archive           \
-            --verbose           \
-            --checksum          \
-            "$uploads_appdir"/  \
-            "$uploads_distdir"  |& $logcmd
-=======
     rsync   --archive               \
             --verbose               \
             --checksum              \
             "$uploads_repo_appdir"/ \
             "$uploads_repo_distdir" |& $logcmd
->>>>>>> bef99607
 
     # Populate kz-uploads/dist/ with modified files in repo kz-docs, and create
     # a PDF of these modified files.
@@ -267,11 +244,7 @@
     local dir=''
     local file=''
 
-<<<<<<< HEAD
-    log 'Build package...'
-=======
     info 'Build Debian package...'
->>>>>>> bef99607
 
     # Make sure all necessary directories are available for the sync.
     for dir in "${deb_targets[@]}"; do
